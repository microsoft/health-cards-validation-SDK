// Copyright (c) Microsoft Corporation.
// Licensed under the MIT license.

import fs from 'fs';
import { runCommandSync } from '../src/command';
import { ErrorCode as ec } from '../src/error';
import { LogItem } from '../src/logger';
import { CliOptions } from '../src/shc-validator';
import { isOpensslAvailable } from '../src/utils';

const OPENSSL_AVAILABLE = isOpensslAvailable();

interface LogEntry {
    time: string,
    options: CliOptions,
    log: LogItem[]
}



// Puts the standard output into an array of line, 
// grouping multi-line json into single lines and prefixing with JSON:
function parseStdout(stdout: string): string[] {

    const lines = stdout.split('\n');
    const out: string[] = [];
    let jsonStart = -1;

    for (let i = 0; i < lines.length; i++) {
        if (lines[i] === '{') jsonStart = i;
        if (lines[i] === '}') {
            out.push("JSON:" + lines.slice(jsonStart, i + 1).join(''));
            jsonStart = -1;
            continue;
        }
        if (lines[i].substring(0, 1) === "{" && lines[i].slice(-1) === "}") lines[i] = "JSON:" + lines[i];
        if (jsonStart === -1) out.push(lines[i]);
    }

    return out;
}


function testLogFile(logPath: string, deleteLog = true): LogEntry[] {

    expect(fs.existsSync(logPath)).toBe(true);

    const fileText = fs.readFileSync(logPath).toString('utf8');

    expect(typeof fileText).toBe('string');

    const logs = JSON.parse(fileText) as LogEntry[];

    expect(Array.isArray(logs)).toBe(true);

    if (deleteLog) fs.rmSync(logPath);

    let d0 = new Date(0);

    logs.forEach(entry => {
        const de = new Date(entry.time);
        expect(Number.isNaN(de)).toBe(false);
        expect(de >= d0).toBe(true);
        expect(Array.isArray(entry.log)).toBe(true);
        expect(entry.options).toBeDefined();
        d0 = de;
    });

    return logs;
}

function testCliCommand(command: string): number {
    const commandResult = runCommandSync(command);
    const out = parseStdout(commandResult.stdout);
    console.log(out.join('\n'));
    return commandResult.exitCode;
}

// Valid calls to examples
test("Cards: valid 00 health card", () => expect(testCliCommand('node . --path testdata/example-00-e-file.smart-health-card --type healthcard --loglevel info --jwkset testdata/issuer.jwks.public.json')).toBe(0));
test("Cards: valid 00 jws", () => expect(testCliCommand('node . --path testdata/example-00-d-jws.txt --type jws --loglevel info')).toBe(0));
test("Cards: valid 00 jws-payload", () => expect(testCliCommand('node . --path testdata/example-00-c-jws-payload-minified.json --type jwspayload --loglevel info')).toBe(0));
test("Cards: valid 00 fhirBundle", () => expect(testCliCommand('node . --path testdata/example-00-a-fhirBundle.json --type fhirbundle --loglevel info')).toBe(0));
test("Cards: valid 00 qr-code-numeric", () => expect(testCliCommand('node . --path testdata/example-00-f-qr-code-numeric-value-0.txt --type qrnumeric --loglevel info')).toBe(0));
test("Cards: valid 00 qr-code.svg", () => expect(testCliCommand('node . --path testdata/example-00-g-qr-code-0.svg --type qr --loglevel info')).toBe(0));
test("Cards: valid 00 qr-code scaling", () => expect(testCliCommand('node . --path testdata/test-example-00-g-qr-code-0-scaled-23.jpg --type qr --loglevel info')).toBe(0));

test("Cards: valid 01 health card", () => expect(testCliCommand('node . --path testdata/example-01-e-file.smart-health-card --type healthcard --loglevel warning')).toBe(0));
test("Cards: valid 01 jws", () => expect(testCliCommand('node . --path testdata/example-01-d-jws.txt --type jws --loglevel warning')).toBe(0));
test("Cards: valid 01 jws-payload", () => expect(testCliCommand('node . --path testdata/example-01-c-jws-payload-minified.json --type jwspayload --loglevel warning')).toBe(0));
test("Cards: valid 01 fhirBundle", () => expect(testCliCommand('node . --path testdata/example-01-a-fhirBundle.json --type fhirbundle --loglevel warning')).toBe(0));
test("Cards: valid 01 qr-code-numeric", () => expect(testCliCommand('node . --path testdata/example-01-f-qr-code-numeric-value-0.txt --type qrnumeric --loglevel info')).toBe(0));
test("Cards: valid 01 qr-code.svg", () => expect(testCliCommand('node . --path testdata/example-01-g-qr-code-0.svg --type qr --loglevel info')).toBe(0));

test("Cards: valid 02 health card", () => expect(testCliCommand('node . --path testdata/example-02-e-file.smart-health-card --type healthcard --loglevel warning')).toBe(0));
test("Cards: valid 02 jws", () => expect(testCliCommand('node . --path testdata/example-02-d-jws.txt --type jws --loglevel warning')).toBe(0));
test("Cards: valid 02 jws-payload", () => expect(testCliCommand('node . --path testdata/example-02-c-jws-payload-minified.json --type jwspayload --loglevel warning')).toBe(0));
test("Cards: valid 02 fhirBundle", () => expect(testCliCommand('node . --path testdata/example-02-a-fhirBundle.json --type fhirbundle --loglevel warning')).toBe(0));
test("Cards: valid 02 qr-code-numeric", () => expect(testCliCommand('node . --path testdata/example-02-f-qr-code-numeric-value-0.txt --path testdata/example-02-f-qr-code-numeric-value-1.txt --path testdata/example-02-f-qr-code-numeric-value-2.txt --type qrnumeric --loglevel info')).toBe(0));
test("Cards: valid 02 qr-code.svg", () => expect(testCliCommand('node . --path testdata/example-02-g-qr-code-0.svg --path testdata/example-02-g-qr-code-1.svg --path testdata/example-02-g-qr-code-2.svg --type qr --loglevel info')).toBe(0));
test("Cards: valid 02 qr-code.png", () => expect(testCliCommand('node . --path testdata/example-02-g-qr-code-0.png --path testdata/example-02-g-qr-code-1.png --path testdata/example-02-g-qr-code-2.png --type qr --loglevel info')).toBe(0));
test("Cards: valid 02 qr-code.jpg", () => expect(testCliCommand('node . --path testdata/example-02-g-qr-code-0.jpg --path testdata/example-02-g-qr-code-1.jpg --path testdata/example-02-g-qr-code-2.jpg --type qr --loglevel info')).toBe(0));
test("Cards: valid 02 qr-code.bmp", () => expect(testCliCommand('node . --path testdata/example-02-g-qr-code-0.bmp --path testdata/example-02-g-qr-code-1.bmp --path testdata/example-02-g-qr-code-2.bmp --type qr --loglevel info')).toBe(0));

test("Cards: valid fhir api health card", () => expect(testCliCommand('node . --path testdata/test-example-00-fhirhealthcard.json --type fhirhealthcard --loglevel info --jwkset testdata/issuer.jwks.public.json')).toBe(0));

// valid key example
test("Cards: valid key set", () => expect(testCliCommand('node . --path testdata/issuer.jwks.public.json --type jwkset --loglevel info')).toBe(0));

// Bad paths to data files
test("Cards: missing healthcard", () => expect(testCliCommand('node . --path bogus-path/bogus-file.json --type healthcard --loglevel info')).toBe(ec.DATA_FILE_NOT_FOUND));
test("Cards: missing jws", () => expect(testCliCommand('node . --path bogus-path/bogus-file.json --type jws --loglevel info')).toBe(ec.DATA_FILE_NOT_FOUND));
test("Cards: missing jwspayload", () => expect(testCliCommand('node . --path bogus-path/bogus-file.json --type jwspayload --loglevel info')).toBe(ec.DATA_FILE_NOT_FOUND));
test("Cards: missing fhirbundle", () => expect(testCliCommand('node . --path bogus-path/bogus-file.json --type fhirbundle --loglevel info')).toBe(ec.DATA_FILE_NOT_FOUND));
test("Cards: missing qrnumeric", () => expect(testCliCommand('node . --path bogus-path/bogus-file.json --type qrnumeric --loglevel info')).toBe(ec.DATA_FILE_NOT_FOUND));
test("Cards: missing qr", () => expect(testCliCommand('node . --path bogus-path/bogus-file.json --type qr --loglevel info')).toBe(ec.DATA_FILE_NOT_FOUND));

// Log file
test("Logs: valid 00-e health card single log file", () => {

    const logFile = 'log-00-e-single.txt';
    const expectedEntries = 1;
    const expectedLogItems = 8 + (OPENSSL_AVAILABLE ? 0 : 1);

    runCommandSync(`node . --path testdata/example-00-e-file.smart-health-card --type healthcard --loglevel info  --logout ${logFile}`);

    const logs: LogEntry[] = testLogFile(logFile);

    expect(logs).toHaveLength(expectedEntries);
    expect(logs[0].log).toHaveLength(expectedLogItems);

});

test("Logs: valid 00-e health card append log file", () => {

    const logFile = 'log-00-e-append.txt';
    const expectedEntries = 2;
    const expectedLogItems = [8 + (OPENSSL_AVAILABLE ? 0 : 1), 8 + (OPENSSL_AVAILABLE ? 0 : 1)];

    runCommandSync(`node . --path testdata/example-00-e-file.smart-health-card --type healthcard --loglevel info  --logout ${logFile}`);
    runCommandSync(`node . --path testdata/example-00-e-file.smart-health-card --type healthcard --loglevel info  --logout ${logFile}`);

    const logs: LogEntry[] = testLogFile(logFile);

    expect(logs).toHaveLength(expectedEntries);
    expect(logs[0].log).toHaveLength(expectedLogItems[0]);
    expect(logs[1].log).toHaveLength(expectedLogItems[1]);
});

test("Logs: valid 00-e health card bad log path", () => {
    const logFile = '../foo/log.txt';
    const commandResult = runCommandSync(`node . --path testdata/example-00-e-file.smart-health-card --type healthcard --loglevel info --logout ${logFile}`);
    expect(commandResult.exitCode).toBe(ec.LOG_PATH_NOT_FOUND);
});

test("Logs: valid 00-e health card fhir bundle log file", () => {
    const logFile = 'fhirout.json.log'; // .log to be gitignored
<<<<<<< HEAD
    runCommandSync(`node . --path testdata/example-00-e-file.smart-health-card --type healthcard --loglevel info --fhirout ${logFile}`);
    // try parsing FHIR output log as a fhir bundle
    expect(testCliCommand(`node . --path ${logFile} --type fhirbundle`)).toBe(0);
    fs.rmSync(logFile, {force: true});
=======
    runCommand('node . --path testdata/example-00-e-file.smart-health-card --type healthcard --loglevel info  --fhirout ' + logFile);
    // try parsing FHIR output log as a fhir bundle
    expect(testCliCommand(`node . --path ${logFile} --type fhirbundle`)).toBe(0);
    fs.rmSync(logFile);
>>>>>>> cb90dcc1
});

test("Logs: valid 00-e health card bad log path", () => {
    const logFile = '../foo/log.txt';
    const commandResult = runCommandSync(`node . --path testdata/example-00-e-file.smart-health-card --type healthcard --loglevel info --logout ${logFile}`);
    expect(commandResult.exitCode).toBe(ec.LOG_PATH_NOT_FOUND);
});

// error exclusion
test("Cards: fhir bundle w/ trailing chars", () => expect(testCliCommand('node . --path testdata/test-example-00-a-fhirBundle-trailing_chars.json --type fhirbundle --jwkset testdata/issuer.jwks.public.json --exclude trailing-characters')).toBe(0));
test("Cards: fhir bundle w/ trailing chars", () => expect(testCliCommand('node . --path testdata/test-example-00-a-fhirBundle-trailing_chars.json --type fhirbundle --jwkset testdata/issuer.jwks.public.json --exclude trailing-*')).toBe(0)); // wildcard


// profiles
test("Cards: fhir bundle w/ usa-profile errors", () => expect(testCliCommand('node . --path testdata/example-00-a-fhirBundle.json --type fhirbundle --loglevel info --profile usa-covid19-immunization')).toBe(0));<|MERGE_RESOLUTION|>--- conflicted
+++ resolved
@@ -155,17 +155,10 @@
 
 test("Logs: valid 00-e health card fhir bundle log file", () => {
     const logFile = 'fhirout.json.log'; // .log to be gitignored
-<<<<<<< HEAD
     runCommandSync(`node . --path testdata/example-00-e-file.smart-health-card --type healthcard --loglevel info --fhirout ${logFile}`);
     // try parsing FHIR output log as a fhir bundle
     expect(testCliCommand(`node . --path ${logFile} --type fhirbundle`)).toBe(0);
     fs.rmSync(logFile, {force: true});
-=======
-    runCommand('node . --path testdata/example-00-e-file.smart-health-card --type healthcard --loglevel info  --fhirout ' + logFile);
-    // try parsing FHIR output log as a fhir bundle
-    expect(testCliCommand(`node . --path ${logFile} --type fhirbundle`)).toBe(0);
-    fs.rmSync(logFile);
->>>>>>> cb90dcc1
 });
 
 test("Logs: valid 00-e health card bad log path", () => {
