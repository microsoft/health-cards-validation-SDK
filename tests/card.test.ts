--- conflicted
+++ resolved
@@ -7,14 +7,10 @@
 import { ErrorCode as ec } from '../src/error';
 import Log, { LogLevels } from '../src/logger';
 import { isOpensslAvailable } from '../src/utils';
-<<<<<<< HEAD
-import { CliOptions } from '../src/shc-validator';
 import { jreOrDockerAvailable } from '../src/fhirValidator';
-=======
 import { IOptions, setOptions } from '../src/options';
-import { ValidationProfiles } from '../src/fhirBundle';
-
->>>>>>> cb90dcc1
+import { ValidationProfiles, Validators } from '../src/fhirBundle';
+
 const testdataDir = './testdata/';
 
 
@@ -38,14 +34,8 @@
         files.push(await getFileData(path.join(testdataDir, fn)));
     }
 
-<<<<<<< HEAD
-    options.type = fileType;
-
-    const log = await validateCard(files, options as CliOptions);
+    const log = await validateCard(files, fileType, setOptions(options));
     const flatLog = log.flatten();
-=======
-    const log = (await validateCard(files, fileType, setOptions(options))).flatten();
->>>>>>> cb90dcc1
 
     const errors = [
         flatLog.filter(i => i.level >= LogLevels.ERROR),
@@ -417,7 +407,6 @@
     console.log(`Java: ${canRunFhirValidator.toString()}`);
     // shc-validator -p ./testdata/test-example-00-a-fhirBundle-profile-usa.json -t fhirbundle -l debug -V fhirvalidator
     testif(canRunFhirValidator)("Cards: fhir x validator test", testCard(['test-example-00-a-fhirBundle-profile-usa.json'], 'fhirbundle',
-        [8, 1], { validator: 'fhirvalidator', loglevel: 'debug' }), 1000 * 60 * 5 /*5 minutes*/);
-
+        [8, 1], {  validator: Validators.fhirvalidator, logLevel: LogLevels.DEBUG }), 1000 * 60 * 5 /*5 minutes*/);
 
 });
