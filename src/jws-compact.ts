--- conflicted
+++ resolved
@@ -100,18 +100,9 @@
 
     return await got(keyPath).json<keys.KeySet>()
         // TODO: split up download/parsing to provide finer-grainded error message
-<<<<<<< HEAD
         .then(async keySet => {
             log.debug("Downloaded issuer key(s) : ");
             return (await verifyHealthCardIssuerKey(keySet, log)).result as (keys.KeySet | undefined);
-=======
-        .then(async keysObj => {
-            log.debug("Downloaded issuer key : " + JSON.stringify(keysObj, null, 2));
-            return [
-                await keys.store.add(JSON.stringify(keysObj.keys[0]), 'json'), // FIXME: don't hardcode key structure
-                await keys.store.add(JSON.stringify(keysObj.keys[1]), 'json')
-            ];
->>>>>>> ff5154ec
         })
         .catch(() => {
             log.error("Can't parse downloaded issuer keys as a key set",
