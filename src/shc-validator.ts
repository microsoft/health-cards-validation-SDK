// Copyright (c) Microsoft Corporation.
// Licensed under the MIT license.

/* Validate SMART Health Card artifacts */
import path from 'path';
import fs from 'fs';
import { Option, Command } from 'commander';
import * as validator from './validate';
import Log, { LogLevels } from './logger';
import { getFileData } from './file';
import { ErrorCode } from './error';
import * as keys from './keys';
import npmpackage from '../package.json';

function collect(value: string, previous: string[]) {
    return previous.concat([value]);
  }

/**
 *  Defines the program
 *  see https://www.npmjs.com/package/commander for documentation
 *  -h/--help auto-generated
 */
const loglevelChoices = ['debug', 'info', 'warning', 'error', 'fatal'];
const program = new Command();
program.version(npmpackage.version, '-v, --version', 'display specification and tool version');
program.requiredOption('-p, --path <path>', 'path of the file(s) to validate. Can be repeated for the qr and qrnumeric types, to provide multiple file chunks', 
                       (p: string, paths: string[]) => paths.concat([p]), []);
program.addOption(new Option('-t, --type <type>', 'type of file to validate').choices(['fhirbundle', 'jwspayload', 'jws', 'healthcard', 'qrnumeric', 'qr', 'jwkset'])); // TODO: populate this from the validate enum.
program.addOption(new Option('-l, --loglevel <loglevel>', 'set the minimum log level').choices(loglevelChoices).default('warning'));
program.option('-o, --logout <path>', 'output path for log (if not specified log will be printed on console)');
program.option('-k, --jwkset <key>', 'path to trusted issuer key set');
program.parse(process.argv);

<<<<<<< HEAD

export interface CliOptions {
    path: string;
=======
interface Options {
    path: string[];
>>>>>>> fa6759af
    type: validator.ValidationType;
    jwkset: string;
    loglevel: string;
    logout: string;
}


const log = new Log('main');


/**
 * Processes the program options and launches validation
 */
async function processOptions() {
    const options = program.opts() as CliOptions;
    let logFilePathIsValid = false;

    // verify that the directory of the logfile exists
    if (options.logout) {
        const logDir = path.dirname(path.resolve(options.logout));
        if (!fs.existsSync(logDir)) {
            console.log('Cannot create log file at: ' + logDir);
            process.exitCode = ErrorCode.LOG_PATH_NOT_FOUND;
            return;
        }
        logFilePathIsValid = true;
    }

<<<<<<< HEAD
    if (options.path && options.type) {
        // read the file to validate
        let fileData;
        try {
            fileData = await getFileData(options.path);
        } catch (error) {
            console.log('File not found : ' + options.path);
            process.exitCode = ErrorCode.DATA_FILE_NOT_FOUND;
            return;
=======
    if (options.loglevel) {
        log.setLevel(loglevelChoices.indexOf(options.loglevel) as LogLevels);
    }

    if (options.path.length > 0  && options.type) {
        if (options.path.length > 1  && !(options.type === 'qr' || options.type === 'qrnumeric')) {
            console.log("Only the qr and qrnumeric types can have multiple path options")
            return; // TODO: add unit test
        }
        // read the file to validate
        let fileData = [];
        for (let path of options.path) {
            try {
                fileData.push(await getFileData(path));
            } catch (error) {
                log.error((error as Error).message);
                process.exitCode = ErrorCode.DATA_FILE_NOT_FOUND;
                return;
            }
>>>>>>> fa6759af
        }

        // if we have a key option, parse is and add it to the global key store
        if (options.jwkset) {
            // creates a new keyStore from a JSON key set file
            // const keyStore: JWK.KeyStore = await createKeyStoreFromFile(options.key);
            await keys.initKeyStoreFromFile(options.jwkset);
            log.debug('keyStore');
        }

        if (options.type === 'jwkset') {
            // validate a key file
<<<<<<< HEAD
            await validator.validateKey(fileData.buffer, log);

=======
            await validator.validateKey(fileData[0].buffer);
>>>>>>> fa6759af
        } else {
            // validate a health card
            const output = await validator.validateCard(fileData, options.type);

            process.exitCode = output.log.exitCode;

            const level = loglevelChoices.indexOf(options.loglevel) as LogLevels;

            // append to the specified logfile
            if (logFilePathIsValid) {
                output.log.toFile(options.logout, options, true);
            } else {
                console.log(log.toString(level));
            }
        }

        console.log("Validation completed ");

    } else {
        console.log("Invalid option, missing 'path' or 'type'");
        console.log(options);
        program.help();
    }
}

// start the program
// eslint-disable-next-line @typescript-eslint/no-floating-promises
(async () => {
    await processOptions();
})();<|MERGE_RESOLUTION|>--- conflicted
+++ resolved
@@ -12,9 +12,9 @@
 import * as keys from './keys';
 import npmpackage from '../package.json';
 
-function collect(value: string, previous: string[]) {
-    return previous.concat([value]);
-  }
+// function collect(value: string, previous: string[]) {
+//     return previous.concat([value]);
+// }
 
 /**
  *  Defines the program
@@ -24,22 +24,16 @@
 const loglevelChoices = ['debug', 'info', 'warning', 'error', 'fatal'];
 const program = new Command();
 program.version(npmpackage.version, '-v, --version', 'display specification and tool version');
-program.requiredOption('-p, --path <path>', 'path of the file(s) to validate. Can be repeated for the qr and qrnumeric types, to provide multiple file chunks', 
-                       (p: string, paths: string[]) => paths.concat([p]), []);
+program.requiredOption('-p, --path <path>', 'path of the file(s) to validate. Can be repeated for the qr and qrnumeric types, to provide multiple file chunks',
+    (p: string, paths: string[]) => paths.concat([p]), []);
 program.addOption(new Option('-t, --type <type>', 'type of file to validate').choices(['fhirbundle', 'jwspayload', 'jws', 'healthcard', 'qrnumeric', 'qr', 'jwkset'])); // TODO: populate this from the validate enum.
 program.addOption(new Option('-l, --loglevel <loglevel>', 'set the minimum log level').choices(loglevelChoices).default('warning'));
 program.option('-o, --logout <path>', 'output path for log (if not specified log will be printed on console)');
 program.option('-k, --jwkset <key>', 'path to trusted issuer key set');
 program.parse(process.argv);
 
-<<<<<<< HEAD
-
 export interface CliOptions {
-    path: string;
-=======
-interface Options {
     path: string[];
->>>>>>> fa6759af
     type: validator.ValidationType;
     jwkset: string;
     loglevel: string;
@@ -68,29 +62,14 @@
         logFilePathIsValid = true;
     }
 
-<<<<<<< HEAD
-    if (options.path && options.type) {
-        // read the file to validate
-        let fileData;
-        try {
-            fileData = await getFileData(options.path);
-        } catch (error) {
-            console.log('File not found : ' + options.path);
-            process.exitCode = ErrorCode.DATA_FILE_NOT_FOUND;
-            return;
-=======
-    if (options.loglevel) {
-        log.setLevel(loglevelChoices.indexOf(options.loglevel) as LogLevels);
-    }
-
-    if (options.path.length > 0  && options.type) {
-        if (options.path.length > 1  && !(options.type === 'qr' || options.type === 'qrnumeric')) {
+    if (options.path.length > 0 && options.type) {
+        if (options.path.length > 1 && !(options.type === 'qr' || options.type === 'qrnumeric')) {
             console.log("Only the qr and qrnumeric types can have multiple path options")
             return; // TODO: add unit test
         }
         // read the file to validate
-        let fileData = [];
-        for (let path of options.path) {
+        const fileData = [];
+        for (const path of options.path) {
             try {
                 fileData.push(await getFileData(path));
             } catch (error) {
@@ -98,7 +77,6 @@
                 process.exitCode = ErrorCode.DATA_FILE_NOT_FOUND;
                 return;
             }
->>>>>>> fa6759af
         }
 
         // if we have a key option, parse is and add it to the global key store
@@ -111,13 +89,9 @@
 
         if (options.type === 'jwkset') {
             // validate a key file
-<<<<<<< HEAD
-            await validator.validateKey(fileData.buffer, log);
+            await validator.validateKey(fileData[0].buffer, log);
+        } else {
 
-=======
-            await validator.validateKey(fileData[0].buffer);
->>>>>>> fa6759af
-        } else {
             // validate a health card
             const output = await validator.validateCard(fileData, options.type);
 
