--- conflicted
+++ resolved
@@ -14,14 +14,10 @@
 import * as utils from './utils'
 import npmpackage from '../package.json';
 import { KeySet } from './keys';
-<<<<<<< HEAD
-import { FhirOptions, ValidationProfiles, Validators } from './fhirBundle';
-=======
-import { ValidationProfiles } from './fhirBundle';
->>>>>>> cb90dcc1
+import { ValidationProfiles, Validators } from './fhirBundle';
 import * as versions from './check-for-update';
 import semver from 'semver';
-import {  } from './jws-compact';
+import { } from './jws-compact';
 import color from 'colors';
 import { setTrustedIssuerDirectory } from './issuerDirectory';
 import { setOptions } from './options';
@@ -62,10 +58,7 @@
     fhirout: string;
     exclude: string[];
     clearKeyStore?: boolean;
-<<<<<<< HEAD
     validator: string;
-=======
->>>>>>> cb90dcc1
 }
 
 
@@ -122,37 +115,28 @@
     }
 
 
-    // set the validation profile
-<<<<<<< HEAD
-    FhirOptions.ValidationProfile =
-        options.profile ?
-            ValidationProfiles[options.profile as keyof typeof ValidationProfiles] :
-            FhirOptions.ValidationProfile = ValidationProfiles.any;
-
-
-    // set the FHIR validator
-    FhirOptions.Validator =
-        options.validator ?
-            Validators[options.validator as keyof typeof Validators] :
-            FhirOptions.Validator = Validators.default;
+    options.validator =
+        cliOptions.validator ?
+            Validators[cliOptions.validator as keyof typeof Validators] :
+            Validators.default;
+
+
+    options.profile =
+        cliOptions.profile ?
+            ValidationProfiles[cliOptions.profile as keyof typeof ValidationProfiles] :
+            ValidationProfiles.any;
 
 
     // --profile usa-covid19-immunization & --validator fhirvalidator are mutually exclusive
     if (
-        FhirOptions.Validator === Validators.fhirvalidator &&
-        FhirOptions.ValidationProfile === ValidationProfiles['usa-covid19-immunization']
+        options.validator === Validators.fhirvalidator &&
+        options.profile === ValidationProfiles['usa-covid19-immunization']
     ) {
         console.log("Invalid option combination, cannot specify both --profile usa-covid19-immunization and --validator fhirvalidator");
         console.log(options);
         program.help();
         return;
     }
-=======
-    options.profile =
-        cliOptions.profile ?
-            ValidationProfiles[cliOptions.profile as keyof typeof ValidationProfiles] :
-            ValidationProfiles.any;
->>>>>>> cb90dcc1
 
 
     // requires both --path and --type properties
