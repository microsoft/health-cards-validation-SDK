// Copyright (c) Microsoft Corporation.
// Licensed under the MIT license.

import * as utils from './utils';
<<<<<<< HEAD
import { validateSchema, objPathToSchema } from './schema';
=======
import fs from 'fs';
import { validateSchema } from './schema';
>>>>>>> f61d4d83
import { ErrorCode } from './error';
import fhirSchema from '../schema/fhir-schema.json';
import Log from './logger';
import { ValidationResult } from './validate';
import beautify from 'json-beautify'

export class FhirLogOutput {
    static Path = '';
}

export function validate(fhirBundleText: string): ValidationResult {

    const log = new Log('FhirBundle');

    const fhirBundle = utils.parseJson<FhirBundle>(fhirBundleText);
    if (fhirBundle === undefined) {
        return {
            result: fhirBundle,
            log: log.fatal("Failed to parse FhirBundle data as JSON.", ErrorCode.JSON_PARSE_ERROR)
        }
    }

    // failures will be recorded in the log.
    if (!validateSchema(fhirSchema, fhirBundle, log)) return new ValidationResult(undefined, log);


    // to continue validation, we must have a list of resources in .entry[]
    if (!fhirBundle.entry ||
        !(fhirBundle.entry instanceof Array) ||
        fhirBundle.entry.length === 0
    ) {
        // The schema check above will list the expected properties/type
        return {
            result: fhirBundle,
            log: log.fatal("FhirBundle.entry[] required to continue.", ErrorCode.CRITICAL_DATA_MISSING)
        }
    }


    if (fhirBundle.id) {
        log.warn("fhirBundle should not include Resource.id elements");
    }

    if (fhirBundle.meta) {
        log.warn("fhirBundle should not include Resource.meta elements");
    }

    if (fhirBundle.text) {
        log.warn("fhirBundle should not include Resource.text elements");
    }
    
<<<<<<< HEAD
    for (let i = 0; i < fhirBundle.entry.length; i++) {

        const entry = fhirBundle.entry[i];

        if (entry.resource == null) {
            log.error("Bundle.entry[" + i.toString() + "].resource missing");
            continue;
        }

        // walks the property tree of this resource object
        // the callback receives the child property and it's path 
        // objPathToSchema() maps a schema property to a property path
        // currently, oneOf types will break this system
        walkProperties(entry.resource as unknown as Record<string, unknown>, [entry.resource.resourceType], (o: Record<string, unknown>, path: string[]) => {

            const propType = objPathToSchema(path.join('.'));

            if (propType === 'CodeableConcept' && o['text']) {
                log.warn('fhirBundle.entry[' + i.toString() + ']' + ".resource." + path.join('.') + " (CodeableConcept) should not include .text elements");
            }

            if (propType === 'Coding' && o['display']) {
                log.warn('fhirBundle.entry[' + i.toString() + ']' + ".resource." + path.join('.') + " (Coding) should not include .display elements");
            }
=======
    if (FhirLogOutput.Path) {
        fs.writeFileSync(FhirLogOutput.Path, fhirBundleText); // should we instead print out the output of beautify above?
    }
>>>>>>> f61d4d83

            if (propType === 'Reference' && o['reference'] && !/[^:]+:\d+/.test(o['reference'] as string)) {
                log.warn('fhirBundle.entry[' + i.toString() + ']' + ".resource." + path.join('.') + " (Reference) should be short resource-scheme URIs (e.g., {“patient”: {“reference”: “Patient/r:0”}})");
            }

        });

        // with Bundle.entry.fullUrl populated with short resource-scheme URIs (e.g., {"fullUrl": "resource:0})
        if ((typeof entry.fullUrl !== 'string') || !/resource:\d+/.test(entry.fullUrl)) {
            log.warn('fhirBundle.entry.fullUrl should be short resource-scheme URIs (e.g., {“fullUrl”: “resource:0}"');
        }
    }

    log.info("Fhir Bundle Contents:");
    log.info(beautify(fhirBundle, null as unknown as Array<string>, 3, 100));

    return { result: fhirBundle, log: log };
}


// walks through an objects properties calling a callback with a path for each.
function walkProperties(obj: Record<string, unknown>, path: string[], callback: (o: Record<string, unknown>, p: string[]) => void): void {

    if (obj instanceof Array) {
        for (let i = 0; i < obj.length; i++) {
            const element = obj[i] as Record<string, unknown>;
            if (element instanceof Object) {
                walkProperties(element, path.slice(0), callback);
            }
        }
        return;
    }

    callback(obj, path);

    if (!(obj instanceof Object)) return;

    for (const propName in obj) {
        if (Object.prototype.hasOwnProperty.call(obj, propName)) {
            const prop = obj[propName];
            path.push(propName);
            walkProperties(prop as Record<string, unknown>, path.slice(0), callback);
            path.pop();
        }
    }

    return;
}<|MERGE_RESOLUTION|>--- conflicted
+++ resolved
@@ -2,12 +2,8 @@
 // Licensed under the MIT license.
 
 import * as utils from './utils';
-<<<<<<< HEAD
 import { validateSchema, objPathToSchema } from './schema';
-=======
 import fs from 'fs';
-import { validateSchema } from './schema';
->>>>>>> f61d4d83
 import { ErrorCode } from './error';
 import fhirSchema from '../schema/fhir-schema.json';
 import Log from './logger';
@@ -28,6 +24,10 @@
             result: fhirBundle,
             log: log.fatal("Failed to parse FhirBundle data as JSON.", ErrorCode.JSON_PARSE_ERROR)
         }
+    }
+
+    if (FhirLogOutput.Path) {
+        fs.writeFileSync(FhirLogOutput.Path, fhirBundleText); // should we instead print out the output of beautify above?
     }
 
     // failures will be recorded in the log.
@@ -59,7 +59,6 @@
         log.warn("fhirBundle should not include Resource.text elements");
     }
     
-<<<<<<< HEAD
     for (let i = 0; i < fhirBundle.entry.length; i++) {
 
         const entry = fhirBundle.entry[i];
@@ -84,11 +83,6 @@
             if (propType === 'Coding' && o['display']) {
                 log.warn('fhirBundle.entry[' + i.toString() + ']' + ".resource." + path.join('.') + " (Coding) should not include .display elements");
             }
-=======
-    if (FhirLogOutput.Path) {
-        fs.writeFileSync(FhirLogOutput.Path, fhirBundleText); // should we instead print out the output of beautify above?
-    }
->>>>>>> f61d4d83
 
             if (propType === 'Reference' && o['reference'] && !/[^:]+:\d+/.test(o['reference'] as string)) {
                 log.warn('fhirBundle.entry[' + i.toString() + ']' + ".resource." + path.join('.') + " (Reference) should be short resource-scheme URIs (e.g., {“patient”: {“reference”: “Patient/r:0”}})");
