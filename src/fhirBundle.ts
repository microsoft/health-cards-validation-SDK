// Copyright (c) Microsoft Corporation.
// Licensed under the MIT license.

import * as utils from './utils';
import { validateSchema, objPathToSchema } from './schema';
import fs from 'fs';
import { ErrorCode } from './error';
import fhirSchema from '../schema/fhir-schema.json';
import immunizationDM from '../schema/immunization-dm.json';
import patientDM from '../schema/patient-dm.json';
import Log from './logger';
import beautify from 'json-beautify'
import { propPath, walkProperties } from './utils';
<<<<<<< HEAD
import { validate as fhirValidator } from './fhirValidator';
=======
import { IOptions } from './options';
>>>>>>> cb90dcc1

// The CDC CVX covid vaccine codes (https://www.cdc.gov/vaccines/programs/iis/COVID-19-related-codes.html),
export const cdcCovidCvxCodes = ["207", "208", "210", "212", "217", "218", "219", "500", "501", "502", "503", "504", "505", "506", "507", "508", "509", "510", "511"];

// Currently pre-authorized CDC CVX covid vaccine codes
export const cdcCovidAuthorizedCvxCodes = ["207", "208", "212", "217", "218"];

// LOINC covid test codes (https://vsac.nlm.nih.gov/valueset/2.16.840.1.113762.1.4.1114.9/expansion)
export const loincCovidTestCodes = ["50548-7", "68993-5", "82159-5", "94306-8", "94307-6", "94308-4", "94309-2", "94500-6", "94502-2", "94503-0", "94504-8", "94507-1", "94508-9", "94531-1", "94533-7", "94534-5", "94547-7", "94558-4", "94559-2", "94562-6", "94563-4", "94564-2", "94565-9", "94640-0", "94661-6", "94756-4", "94757-2", "94758-0", "94759-8", "94760-6", "94761-4", "94762-2", "94764-8", "94845-5", "95209-3", "95406-5", "95409-9", "95416-4", "95423-0", "95424-8", "95425-5", "95542-7", "95608-6", "95609-4"];

export enum ValidationProfiles {
    'any',
    'usa-covid19-immunization'
}

<<<<<<< HEAD
export enum Validators {
    'default',
    'fhirvalidator'
}
export class FhirOptions {
    static LogOutputPath = '';
    static ValidationProfile = ValidationProfiles.any;
    static Validator = Validators.default;
}
=======
>>>>>>> cb90dcc1

// eslint-disable-next-line @typescript-eslint/require-await
export async function validate(fhirBundleText: string, options: IOptions): Promise<Log> {

    const log = new Log('FhirBundle');
<<<<<<< HEAD
    const profile: ValidationProfiles = FhirOptions.ValidationProfile;
    const validator: Validators = FhirOptions.Validator;
=======
    const profile: ValidationProfiles = options?.profile || ValidationProfiles.any;
>>>>>>> cb90dcc1

    if (fhirBundleText.trim() !== fhirBundleText) {
        log.error(`FHIR bundle has leading or trailing spaces`, ErrorCode.TRAILING_CHARACTERS);
        fhirBundleText = fhirBundleText.trim();
    }

    const fhirBundle = utils.parseJson<FhirBundle>(fhirBundleText);
    if (fhirBundle === undefined) {
        return log.fatal("Failed to parse FhirBundle data as JSON.", ErrorCode.JSON_PARSE_ERROR);
    }

    if (options.logOutputPath) {
        fs.writeFileSync(options.logOutputPath, fhirBundleText); // should we instead print out the output of beautify
    }

    // failures will be recorded in the log
    if (!validateSchema(fhirSchema, fhirBundle, log)) return log;

    // use HL7 FHIR validator, if specified
    if (validator === Validators['fhirvalidator']) {

        log.info(`Applying validator : fhirvalidator`);

        void await fhirValidator(fhirBundleText, log);

        log.hasErrors || log.info("FHIR bundle validated");
        log.debug("FHIR bundle contents:");
        log.debug(beautify(fhirBundle, null as unknown as Array<string>, 3, 100));

        return log;
    }

    log.note(`This tool's default FHIR validation is not as complete as the dedicated HL7 FHIR Validator at ${'http://hl7.org/fhir/validator/'} (hl7.org). \
If you have Docker or the Java JRE installed, this tool supports validating against the FHIR validator by using the '--validator fhirvalidator' on the command line. \
See README.md for more information.`);

              
    // Begin 'default

    // to continue validation, we must have a list of resources in .entry[]
    if (!fhirBundle.entry ||
        !(fhirBundle.entry instanceof Array) ||
        fhirBundle.entry.length === 0
    ) {
        // The schema check above will list the expected properties/type
        return log.fatal("FhirBundle.entry[] required to continue.", ErrorCode.CRITICAL_DATA_MISSING);
    }


    // loop through all the entries to collect the .fullUrl for each entry and make sure there aren't duplicates
    // we need to know all the Entry fullUrls up-front so we can verify all the child references later.
    const entryFullUrls: Array<string> = [];
    for (let i = 0; i < fhirBundle.entry.length; i++) {
        const entry = fhirBundle.entry[i];
        // with Bundle.entry.fullUrl populated with short resource-scheme URIs (e.g., {"fullUrl": "resource:0})
        if ((typeof entry.fullUrl !== 'string') || !/^resource:\d+/.test(entry.fullUrl)) {
            log.error(`fhirBundle.entry[${i.toString()}].fullUrl = "${entry.fullUrl as string}" should be short resource-scheme URIs (e.g., {"fullUrl": "resource:0})"`, ErrorCode.FHIR_SCHEMA_ERROR);
            entryFullUrls.push(entry.fullUrl as string);

        } else {
            const duplicate = entryFullUrls.indexOf(entry.fullUrl);
            if (duplicate >= 0) {
                log.error(`fhirBundle.entry[${i.toString()}].fullUrl = "${entry.fullUrl}" duplicate of fhirBundle.entry[${duplicate}].fullUrl`, ErrorCode.FHIR_SCHEMA_ERROR);
            } else {
                entryFullUrls.push(entry.fullUrl);
            }
        }
    }

    //
    // Validate each resource of .entry[]
    //
    for (let e = 0; e < fhirBundle.entry.length; e++) {

        const entry = fhirBundle.entry[e];
        const resource = entry.resource;

        const resourcePathRoot = `/entry/${e.toString()}`;

        if (resource == null) {
            log.error(`Schema: ${resourcePathRoot}.resource missing`);
            continue;
        }

        if (!resource.resourceType) {
            log.error(`Schema: ${resourcePathRoot}.resource.resourceType missing`);
            continue;
        }

        const entryPath = `${resourcePathRoot}/${resource.resourceType}`;

        if (!(fhirSchema.definitions as Record<string, unknown>)[resource.resourceType]) {
            log.error(`Schema: ${entryPath} unknown Entry type`);
            continue;
        }

        if (resource.resourceType === 'Immunization') {

            if (!resource.status) {
                log.error(`Schema: ${entryPath} requires property status`, ErrorCode.FHIR_SCHEMA_ERROR);
            }

            if (resource.status && resource.status != 'completed') {
                log.error(`Schema: ${entryPath}/status:'${resource.status as string}' should be 'completed'`, ErrorCode.FHIR_SCHEMA_ERROR);
            }

            // verify that a valid occurrenceDateTime is present
            if (!resource.occurrenceDateTime && !resource.occurrenceString) {
                log.error(`Schema: ${entryPath} requires property (occurrenceDateTime|occurrenceString)`, ErrorCode.FHIR_SCHEMA_ERROR);
            }

            if (resource.occurrenceDateTime && resource.occurrenceString) {
                log.error(`Schema: ${entryPath} should not possess both 'occurrenceDateTime' & 'occurrenceString'`, ErrorCode.FHIR_SCHEMA_ERROR);
            }

        }

        // Because entries in a Bundle may be of many possible types (Immunization, Patient, etc...), the json-schema defines this using a 'oneOf' type collection.
        // When we fail to match an object to one of the 'oneOf' types, you get multiple errors for each failed match.
        // This can be a 100+ schema errors when you just misspelled a property name - it makes it impossible to determine the cause of
        // the error if you don't have intimate knowledge of both the schema and the intended input.
        // So instead of validating the entry against the 'oneOf' schema type, we extract the 'resourceType' name and validate against that
        // definition in the fhir schema definitions file. So we'll only get the errors related to this specific type.
        // Using a 'discriminator' is supposed to solve this problem by mapping an object to a specific 'oneOf' type, but I found the ajv support unsatisfactory.
        validateSchema({ $ref: 'https://smarthealth.cards/schema/fhir-schema.json#/definitions/' + resource.resourceType }, resource, log, ['', 'entry', e.toString(), resource.resourceType].join('/'));

        if (resource.id) {
            log.warn(`${entryPath}/ should not include .id elements"`, ErrorCode.FHIR_SCHEMA_ERROR);
        }

        if (resource.meta) {
            // resource.meta.security allowed as special case, however, no other properties may be included on .meta
            if (!resource.meta.security || Object.keys(resource.meta).length > 1) {
                log.warn(`${entryPath}/.meta should only include .security property with an array of identity assurance codes`, ErrorCode.FHIR_SCHEMA_ERROR);
            }
        }

        if (resource.text) {
            log.warn(`${entryPath}/ should not include .text elements`, ErrorCode.FHIR_SCHEMA_ERROR);
        }


        // ↓ Type-based validation ↓

        // Some validation is done based on a property's schema type and not the property's name.
        // for this, we need to determine its type as defined by the schema.
        // We walk an objects property tree while mapping each property to a schema type.
        // the callback receives the child property and it's path 
        // objPathToSchema() maps a schema property to a property path
        // currently, oneOf property types will break this system
        walkProperties(entry.resource as unknown as Record<string, unknown>, [entry.resource.resourceType], (o: Record<string, unknown>, path: string[]) => {

            // gets the schema type for this property base on the property's path
            const propType = objPathToSchema(path.join('.'));
            const outputPath = `entry/${e.toString()}/${path.join('.').replace(/\./g, '/')}`;

            if (propType === 'CodeableConcept' && o['text']) {
                log.warn(`${outputPath} (CodeableConcept) should not include .text elements`, ErrorCode.FHIR_SCHEMA_ERROR);
            }

            if (propType === 'Coding' && o['display']) {
                log.warn(`${outputPath} (Coding) should not include .display elements`, ErrorCode.FHIR_SCHEMA_ERROR);
            }

            // reference must be the following form: reference:#
            if (propType === 'Reference' && o['reference'] && !/^resource:\d+/.test(o['reference'] as string)) {
                log.error(`${outputPath} = "${o['reference'] as string}" (Reference) should be short resource-scheme URIs (e.g., {"${path[path.length - 1]}": {"reference": "resource:0"}})`, ErrorCode.SCHEMA_ERROR);
            }

            // the reference must map to one of the Entry.fullUrls collected above
            if (propType === 'Reference' && o['reference'] && !entryFullUrls.includes(o['reference'] as string)) {
                log.error(`${outputPath} = "${o['reference'] as string}" (Reference) is not defined by an entry.fullUrl [${(entryFullUrls.length > 3 ? entryFullUrls.slice(0, 3).concat(['...']) : entryFullUrls).join(',')}]`, ErrorCode.SCHEMA_ERROR);
            }

            if (  // warn on empty string, empty object, empty array
                (o instanceof Array && o.length === 0) ||
                (typeof o === 'string' && o === '') ||
                (o instanceof Object && Object.keys(o).length === 0)
            ) {
                log.error(`${outputPath} is empty. Empty elements are invalid.`, ErrorCode.FHIR_SCHEMA_ERROR);
            }

        });

    }

    if (profile === ValidationProfiles['usa-covid19-immunization']) {
        log.info(`applying profile : usa-covid19-immunization`);
        ValidationProfilesFunctions['usa-covid19-immunization'](fhirBundle.entry, log);
    }

    log.hasErrors || log.info("FHIR bundle validated");
    log.debug("FHIR bundle contents:");
    log.debug(beautify(fhirBundle, null as unknown as Array<string>, 3, 100));

    return log;
}

const ValidationProfilesFunctions = {

    any: function (entries: BundleEntry[]): boolean {
        return true || entries;
    },

    'usa-covid19-immunization': function (entries: BundleEntry[], log: Log): boolean {

        const profileName = 'usa-covid19-immunization';
        const profileLabel = `Profile[${profileName}]`;

        const patients = entries.filter(entry => entry.resource.resourceType === 'Patient');
        if (patients.length !== 1) {
            log.error(`${profileLabel} requires exactly 1 ${'Patient'} resource. Actual : ${patients.length.toString()}`, ErrorCode.PROFILE_ERROR);
        }

        const immunizations = entries.filter(entry => entry.resource.resourceType === 'Immunization');
        if (immunizations.length === 0) {
            log.error(`${profileLabel} requires 1 or more Immunization resources. Actual : ${immunizations.length.toString()}`, ErrorCode.PROFILE_ERROR);
        }

        const expectedResources = ["Patient", "Immunization"];
        entries.forEach((entry, index) => {

            const resource = entry.resource;

            if (!expectedResources.includes(entry.resource.resourceType)) {
                log.error(`${profileLabel} entry/${index.toString()}/${entry.resource.resourceType} is not allowed.`, ErrorCode.PROFILE_ERROR);
                expectedResources.push(entry.resource.resourceType); // prevent duplicate errors
                return;
            }

            if (entry.resource.resourceType === "Immunization") {

                // verify that valid covid vaccine codes are used
                const code = (resource?.vaccineCode as { coding: { code: string }[] })?.coding[0]?.code;
                if (code && !cdcCovidAuthorizedCvxCodes.includes(code)) {
                    log.error(`${profileLabel} Immunization/vaccineCode/code requires valid CDC-authorized COVID-19 CVX code (${cdcCovidCvxCodes.join(',')}).`, ErrorCode.PROFILE_ERROR);
                }

                // check for properties that are forbidden by the dm-profiles
                (immunizationDM as { mustNotContain: { path: string }[] }).mustNotContain.forEach(constraint => {
                    propPath(resource, constraint.path) &&
                        log.error(`${profileLabel} /entry/${index.toString()}/${constraint.path.replace('.', '/')} should not be present`, ErrorCode.PROFILE_ERROR);
                });

                // verify that a valid occurrenceDateTime is present and the expected dm format
                if (!resource.occurrenceDateTime) {
                    log.error(`${profileLabel} /entry/${index.toString()}/${resource.resourceType} requires property occurrenceDateTime`, ErrorCode.PROFILE_ERROR);
                }

                // occurrenceDateTime requires a more compact representation when using this profile
                if (resource.occurrenceDateTime && !/^[0-9]{4}-[0-9]{2}-[0-9]{2}$/.test(resource.occurrenceDateTime as string)) {
                    log.error(`${profileLabel} /entry/${index.toString()}/${resource.resourceType}/occurrenceDateTime '${resource.occurrenceDateTime as string}' should be 'YYYY-MM-DD'`, ErrorCode.PROFILE_ERROR);
                }

                // check the specific property patterns are valid
                (immunizationDM as { pattern: { path: string, pattern: string }[] }).pattern.forEach(constraint => {
                    const regex = new RegExp(constraint.pattern);
                    const value = propPath(resource, constraint.path) || '';
                    regex.test(value) ||
                        log.error(`${profileLabel} /entry/${index.toString()}/${constraint.path.replace('.', '/')}:'${value}' does not match pattern '${constraint.pattern}'`, ErrorCode.PROFILE_ERROR);
                });
            }

            if (resource.resourceType === "Patient") {
                // check for properties that are forbidden by the dm-profiles
                (patientDM as { mustNotContain: { path: string }[] }).mustNotContain.forEach(constraint => {
                    propPath(entry.resource, constraint.path) &&
                        log.error(`${profileLabel} /entry/${index.toString()}/${constraint.path.replace(/\./g, '/')} should not be present`, ErrorCode.PROFILE_ERROR);
                });
            }

        });

        return true;
    }
}<|MERGE_RESOLUTION|>--- conflicted
+++ resolved
@@ -11,11 +11,9 @@
 import Log from './logger';
 import beautify from 'json-beautify'
 import { propPath, walkProperties } from './utils';
-<<<<<<< HEAD
 import { validate as fhirValidator } from './fhirValidator';
-=======
 import { IOptions } from './options';
->>>>>>> cb90dcc1
+
 
 // The CDC CVX covid vaccine codes (https://www.cdc.gov/vaccines/programs/iis/COVID-19-related-codes.html),
 export const cdcCovidCvxCodes = ["207", "208", "210", "212", "217", "218", "219", "500", "501", "502", "503", "504", "505", "506", "507", "508", "509", "510", "511"];
@@ -31,29 +29,17 @@
     'usa-covid19-immunization'
 }
 
-<<<<<<< HEAD
 export enum Validators {
     'default',
     'fhirvalidator'
 }
-export class FhirOptions {
-    static LogOutputPath = '';
-    static ValidationProfile = ValidationProfiles.any;
-    static Validator = Validators.default;
-}
-=======
->>>>>>> cb90dcc1
 
 // eslint-disable-next-line @typescript-eslint/require-await
 export async function validate(fhirBundleText: string, options: IOptions): Promise<Log> {
 
     const log = new Log('FhirBundle');
-<<<<<<< HEAD
-    const profile: ValidationProfiles = FhirOptions.ValidationProfile;
-    const validator: Validators = FhirOptions.Validator;
-=======
     const profile: ValidationProfiles = options?.profile || ValidationProfiles.any;
->>>>>>> cb90dcc1
+    const validator: Validators = options?.validator || Validators.default;
 
     if (fhirBundleText.trim() !== fhirBundleText) {
         log.error(`FHIR bundle has leading or trailing spaces`, ErrorCode.TRAILING_CHARACTERS);
