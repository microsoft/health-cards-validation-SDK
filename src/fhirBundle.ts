// Copyright (c) Microsoft Corporation.
// Licensed under the MIT license.

import * as utils from './utils';
import { validateSchema, objPathToSchema } from './schema';
import fs from 'fs';
import { ErrorCode } from './error';
import fhirSchema from '../schema/fhir-schema.json';
import Log from './logger';
import { ValidationResult } from './validate';
import beautify from 'json-beautify'

export class FhirLogOutput {
    static Path = '';
}

export function validate(fhirBundleText: string): ValidationResult {

<<<<<<< HEAD
    const output = new Log('FhirBundle');

    if (fhirBundleText.trim() !== fhirBundleText) {
        output.warn(`FHIR bundle has leading or trailing spaces`, ErrorCode.TRAILING_CHARACTERS);
        fhirBundleText = fhirBundleText.trim();
    }
=======
    const log = new Log('FhirBundle');
>>>>>>> 73651389

    const fhirBundle = utils.parseJson<FhirBundle>(fhirBundleText);
    if (fhirBundle === undefined) {
        return {
            result: fhirBundle,
            log: log.fatal("Failed to parse FhirBundle data as JSON.", ErrorCode.JSON_PARSE_ERROR)
        }
    }

    if (FhirLogOutput.Path) {
        fs.writeFileSync(FhirLogOutput.Path, fhirBundleText); // should we instead print out the output of beautify above?
    }

    // failures will be recorded in the log.
    if (!validateSchema(fhirSchema, fhirBundle, log)) return new ValidationResult(undefined, log);


    // to continue validation, we must have a list of resources in .entry[]
    if (!fhirBundle.entry ||
        !(fhirBundle.entry instanceof Array) ||
        fhirBundle.entry.length === 0
    ) {
        // The schema check above will list the expected properties/type
        return {
            result: fhirBundle,
            log: log.fatal("FhirBundle.entry[] required to continue.", ErrorCode.CRITICAL_DATA_MISSING)
        }
    }


    if (fhirBundle.id) {
        log.warn("fhirBundle should not include Resource.id elements", ErrorCode.SCHEMA_ERROR);
    }

    if (fhirBundle.meta) {
        log.warn("fhirBundle should not include Resource.meta elements", ErrorCode.SCHEMA_ERROR);
    }

    if (fhirBundle.text) {
        log.warn("fhirBundle should not include Resource.text elements", ErrorCode.SCHEMA_ERROR);
    }
    
    for (let i = 0; i < fhirBundle.entry.length; i++) {

        const entry = fhirBundle.entry[i];

        if (entry.resource == null) {
            log.error("Bundle.entry[" + i.toString() + "].resource missing");
            continue;
        }

        // walks the property tree of this resource object
        // the callback receives the child property and it's path 
        // objPathToSchema() maps a schema property to a property path
        // currently, oneOf types will break this system
        walkProperties(entry.resource as unknown as Record<string, unknown>, [entry.resource.resourceType], (o: Record<string, unknown>, path: string[]) => {

            const propType = objPathToSchema(path.join('.'));

            if (propType === 'CodeableConcept' && o['text']) {
                log.warn('fhirBundle.entry[' + i.toString() + ']' + ".resource." + path.join('.') + " (CodeableConcept) should not include .text elements", ErrorCode.SCHEMA_ERROR);
            }

            if (propType === 'Coding' && o['display']) {
                log.warn('fhirBundle.entry[' + i.toString() + ']' + ".resource." + path.join('.') + " (Coding) should not include .display elements", ErrorCode.SCHEMA_ERROR);
            }

            if (propType === 'Reference' && o['reference'] && !/[^:]+:\d+/.test(o['reference'] as string)) {
                log.warn('fhirBundle.entry[' + i.toString() + ']' + ".resource." + path.join('.') + " (Reference) should be short resource-scheme URIs (e.g., {“patient”: {“reference”: “Patient/r:0”}})", ErrorCode.SCHEMA_ERROR);
            }

        });

        // with Bundle.entry.fullUrl populated with short resource-scheme URIs (e.g., {"fullUrl": "resource:0})
        if ((typeof entry.fullUrl !== 'string') || !/resource:\d+/.test(entry.fullUrl)) {
            log.warn('fhirBundle.entry.fullUrl should be short resource-scheme URIs (e.g., {“fullUrl”: “resource:0}"', ErrorCode.SCHEMA_ERROR);
        }
    }

    log.info("Fhir Bundle Contents:");
    log.info(beautify(fhirBundle, null as unknown as Array<string>, 3, 100));

    return { result: fhirBundle, log: log };
}


// walks through an objects properties calling a callback with a path for each.
function walkProperties(obj: Record<string, unknown>, path: string[], callback: (o: Record<string, unknown>, p: string[]) => void): void {

    if (obj instanceof Array) {
        for (let i = 0; i < obj.length; i++) {
            const element = obj[i] as Record<string, unknown>;
            if (element instanceof Object) {
                walkProperties(element, path.slice(0), callback);
            }
        }
        return;
    }

    callback(obj, path);

    if (!(obj instanceof Object)) return;

    for (const propName in obj) {
        if (Object.prototype.hasOwnProperty.call(obj, propName)) {
            const prop = obj[propName];
            path.push(propName);
            walkProperties(prop as Record<string, unknown>, path.slice(0), callback);
            path.pop();
        }
    }

    return;
}<|MERGE_RESOLUTION|>--- conflicted
+++ resolved
@@ -16,16 +16,12 @@
 
 export function validate(fhirBundleText: string): ValidationResult {
 
-<<<<<<< HEAD
-    const output = new Log('FhirBundle');
+    const log = new Log('FhirBundle');
 
     if (fhirBundleText.trim() !== fhirBundleText) {
         output.warn(`FHIR bundle has leading or trailing spaces`, ErrorCode.TRAILING_CHARACTERS);
         fhirBundleText = fhirBundleText.trim();
     }
-=======
-    const log = new Log('FhirBundle');
->>>>>>> 73651389
 
     const fhirBundle = utils.parseJson<FhirBundle>(fhirBundleText);
     if (fhirBundle === undefined) {
